/*
 * Copyright 2002-2018 the original author or authors.
 *
 * Licensed under the Apache License, Version 2.0 (the "License");
 * you may not use this file except in compliance with the License.
 * You may obtain a copy of the License at
 *
 *      https://www.apache.org/licenses/LICENSE-2.0
 *
 * Unless required by applicable law or agreed to in writing, software
 * distributed under the License is distributed on an "AS IS" BASIS,
 * WITHOUT WARRANTIES OR CONDITIONS OF ANY KIND, either express or implied.
 * See the License for the specific language governing permissions and
 * limitations under the License.
 */

package org.springframework.transaction.annotation;

import org.springframework.core.annotation.AnnotatedElementUtils;
import org.springframework.core.annotation.AnnotationAttributes;
import org.springframework.core.annotation.AnnotationUtils;
import org.springframework.lang.Nullable;
import org.springframework.transaction.interceptor.NoRollbackRuleAttribute;
import org.springframework.transaction.interceptor.RollbackRuleAttribute;
import org.springframework.transaction.interceptor.RuleBasedTransactionAttribute;
import org.springframework.transaction.interceptor.TransactionAttribute;

import java.io.Serializable;
import java.lang.reflect.AnnotatedElement;
import java.util.ArrayList;
import java.util.List;

/**
 * Strategy implementation for parsing Spring's {@link Transactional} annotation.
 *
 * @author Juergen Hoeller
 * @since 2.5
 */
@SuppressWarnings("serial")
public class SpringTransactionAnnotationParser implements TransactionAnnotationParser, Serializable {

	@Override
	@Nullable
	public TransactionAttribute parseTransactionAnnotation(AnnotatedElement element) {
<<<<<<< HEAD
		// 调用 utils 方法，拿到注解中所有的配置属性
=======
		// 拿到元素上 Transactional 的相关打标
>>>>>>> 34ad04bb
		AnnotationAttributes attributes = AnnotatedElementUtils.findMergedAnnotationAttributes(
				element, Transactional.class, false, false);
		// 将配置属性拼装成对应的domain并返回
		if (attributes != null) {
			return parseTransactionAnnotation(attributes);
		} else {
			return null;
		}
	}

	public TransactionAttribute parseTransactionAnnotation(Transactional ann) {
		return parseTransactionAnnotation(AnnotationUtils.getAnnotationAttributes(ann, false, false));
	}

	protected TransactionAttribute parseTransactionAnnotation(AnnotationAttributes attributes) {
		// 从Map映射到事务专用的数据结构
		RuleBasedTransactionAttribute rbta = new RuleBasedTransactionAttribute();

		Propagation propagation = attributes.getEnum("propagation");
		rbta.setPropagationBehavior(propagation.value());
		Isolation isolation = attributes.getEnum("isolation");
		rbta.setIsolationLevel(isolation.value());
		rbta.setTimeout(attributes.getNumber("timeout").intValue());
		rbta.setReadOnly(attributes.getBoolean("readOnly"));
		rbta.setQualifier(attributes.getString("value"));

		List<RollbackRuleAttribute> rollbackRules = new ArrayList<>();
		for (Class<?> rbRule : attributes.getClassArray("rollbackFor")) {
			rollbackRules.add(new RollbackRuleAttribute(rbRule));
		}
		for (String rbRule : attributes.getStringArray("rollbackForClassName")) {
			rollbackRules.add(new RollbackRuleAttribute(rbRule));
		}
		for (Class<?> rbRule : attributes.getClassArray("noRollbackFor")) {
			rollbackRules.add(new NoRollbackRuleAttribute(rbRule));
		}
		for (String rbRule : attributes.getStringArray("noRollbackForClassName")) {
			rollbackRules.add(new NoRollbackRuleAttribute(rbRule));
		}
		rbta.setRollbackRules(rollbackRules);

		return rbta;
	}


	@Override
	public boolean equals(Object other) {
		return (this == other || other instanceof SpringTransactionAnnotationParser);
	}

	@Override
	public int hashCode() {
		return SpringTransactionAnnotationParser.class.hashCode();
	}

}<|MERGE_RESOLUTION|>--- conflicted
+++ resolved
@@ -42,11 +42,7 @@
 	@Override
 	@Nullable
 	public TransactionAttribute parseTransactionAnnotation(AnnotatedElement element) {
-<<<<<<< HEAD
 		// 调用 utils 方法，拿到注解中所有的配置属性
-=======
-		// 拿到元素上 Transactional 的相关打标
->>>>>>> 34ad04bb
 		AnnotationAttributes attributes = AnnotatedElementUtils.findMergedAnnotationAttributes(
 				element, Transactional.class, false, false);
 		// 将配置属性拼装成对应的domain并返回
